--- conflicted
+++ resolved
@@ -176,17 +176,8 @@
 }
 
 func printGetResponse(printPrefix string, response *gnmi.GetResponse) {
-<<<<<<< HEAD
 	if viper.GetString("format") == "textproto" {
 		fmt.Printf("%s\n", indent(printPrefix, proto.MarshalTextString(response)))
-=======
-	if viper.GetBool("raw") {
-		data, err := json.MarshalIndent(response, printPrefix, "  ")
-		if err != nil {
-			logger.Println(err)
-		}
-		fmt.Printf("%s%s\n", printPrefix, string(data))
->>>>>>> 8a7d8325
 		return
 	}
 	for _, notif := range response.Notification {
